--- conflicted
+++ resolved
@@ -60,11 +60,7 @@
                     var source = "{";
                     var i      = 0;
                     for (var key in value)
-<<<<<<< HEAD
-                        source += (i++?",":"") + key + ":" + normalize(value[key]);
-=======
                         source += (i++?",":"") + JSON.stringify(key) + ":" + stringify(value[key]);
->>>>>>> 9d9240b0
                     return source+"}";
                 };
             // For unit types, we just delegate to JSON.stringify.
